--- conflicted
+++ resolved
@@ -1,21 +1,8 @@
-<<<<<<< HEAD
-# This file is a template, and might need editing before it works on your project.
-# This is a sample GitLab CI/CD configuration file that should run without any modifications.
-# It demonstrates a basic 3 stage CI/CD pipeline. Instead of real tests or scripts,
-# it uses echo commands to simulate the pipeline execution.
-#
-# A pipeline is composed of independent jobs that run scripts, grouped into stages.
-# Stages run in sequential order, but jobs within stages run in parallel.
-#
-# For more information, see: https://docs.gitlab.com/ee/ci/yaml/index.html#stages
-#
-# You can copy and paste this template into a new `.gitlab-ci.yml` file.
-# You should not add this template to an existing `.gitlab-ci.yml` file by using the `include:` keyword.
-#
-# To contribute improvements to CI/CD templates, please follow the Development guide at:
-# https://docs.gitlab.com/ee/development/cicd/templates.html
-# This specific template is located at:
-# https://gitlab.com/gitlab-org/gitlab/-/blob/master/lib/gitlab/ci/templates/Getting-Started.gitlab-ci.yml
+include:
+  - local: 'frontend/frontend-ci.yml'
+    rules:
+      - changes:
+          - frontend/**/*
 
 default:
   image: python:3.10
@@ -38,16 +25,4 @@
   stage: test    # It can run at the same time as unit-test-job (in parallel).
   script:
     - pip install flake8
-    - flake8 . --max-line-length=120
-=======
-include:
-  - local: 'frontend/frontend-ci.yml'
-    rules:
-      - changes:
-          - frontend/**/*
-
-  - local: 'backend/backend-ci.yml'
-    rules:
-      - changes:
-          - backend/**/*
->>>>>>> 72c7557d
+    - flake8 . --max-line-length=120