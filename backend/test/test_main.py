--- conflicted
+++ resolved
@@ -4,11 +4,8 @@
 #
 #
 # # Test for the root endpoint "/"
-<<<<<<< HEAD
-# @pytest.mark.asynciols
-=======
+
 # @pytest.mark.asyncio
->>>>>>> b83b799d
 # async def test_root():
 #     """
 #     Asynchronously test the root endpoint "/"
