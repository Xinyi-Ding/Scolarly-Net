from fastapi import FastAPI
<<<<<<< HEAD

from backend.app.routers import catalog_api, analysis_api
=======
from app.routers import catalog_api, analysis_api
from starlette.middleware.cors import CORSMiddleware
>>>>>>> 1be42305

app = FastAPI()

app.add_middleware(
    CORSMiddleware,
    allow_origins="http://localhost:5173",
    allow_credentials=True,
    allow_methods=["*"],
    allow_headers=["*"],
)

app.include_router(catalog_api.router)
app.include_router(analysis_api.router)


@app.get("/")
async def root():
    return {"uri": "/"}

if __name__ == '__main__':
    import uvicorn
    uvicorn.run(app, host="127.0.0.1", port=8000)<|MERGE_RESOLUTION|>--- conflicted
+++ resolved
@@ -1,11 +1,6 @@
 from fastapi import FastAPI
-<<<<<<< HEAD
-
-from backend.app.routers import catalog_api, analysis_api
-=======
-from app.routers import catalog_api, analysis_api
+from ..app.routers import catalog_api, analysis_api
 from starlette.middleware.cors import CORSMiddleware
->>>>>>> 1be42305
 
 app = FastAPI()
 
