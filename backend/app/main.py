from fastapi import FastAPI
from .routers import catalog_api, analysis_api
from starlette.middleware.cors import CORSMiddleware

app = FastAPI()

app.add_middleware(
    CORSMiddleware,
    allow_origins=["*"],
    allow_credentials=True,
    allow_methods=["*"],
    allow_headers=["*"],
)

app.include_router(catalog_api.router)
app.include_router(analysis_api.router)


@app.get("/",
         summary="API Root",
         description="This is the root endpoint of the API. It serves as an initial point to check the API status "
                     "and discover the base URI.",
         response_description="Provides a welcome message and the base URI of the API.")
async def root():
    """
    The API's root endpoint.

    This endpoint offers a simple JSON response that includes the base URI for the API and a message welcoming the
    user. It's an excellent starting point to explore the API's features.
    """
    return {"uri": "/"}


if __name__ == '__main__':
    import uvicorn
<<<<<<< HEAD
    uvicorn.run(app, host="localhost", port=8000)
=======

    uvicorn.run(app, host="127.0.0.1", port=8000)
>>>>>>> de56900f
<|MERGE_RESOLUTION|>--- conflicted
+++ resolved
@@ -33,9 +33,4 @@
 
 if __name__ == '__main__':
     import uvicorn
-<<<<<<< HEAD
-    uvicorn.run(app, host="localhost", port=8000)
-=======
-
-    uvicorn.run(app, host="127.0.0.1", port=8000)
->>>>>>> de56900f
+    uvicorn.run(app, host="localhost", port=8000)