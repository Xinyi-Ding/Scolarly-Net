--- conflicted
+++ resolved
@@ -47,7 +47,6 @@
         return self.abstract == other.abstract and self.keywords == other.keywords
 
 @dataclass
-<<<<<<< HEAD
 class Author:
     name: str
     affiliation: str
@@ -60,7 +59,8 @@
         if not isinstance(other, Author):
             return False
         return self.name == other.name and self.affiliation == other.affiliation
-=======
+
+@dataclass
 class Reference:
     authors: list
     title: str
@@ -87,10 +87,6 @@
             self.container_title == other.container_title and \
             self.published_date == other.published_date
 
-
-
->>>>>>> 51257053
-
 @dataclass
 class Artical:
     metadata: Metadata
