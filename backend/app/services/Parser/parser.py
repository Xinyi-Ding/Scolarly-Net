--- conflicted
+++ resolved
@@ -1,13 +1,8 @@
 import io
-<<<<<<< HEAD
-from .types import Metadata, Content, Artical, Author
-=======
 import json
 import subprocess
 import tempfile
-
-from .types import Metadata, Content, Artical, Reference
->>>>>>> 51257053
+from .types import Metadata, Content, Artical, Reference, Author
 from typing import AnyStr, Dict, List, Optional
 import xml.etree.ElementTree as ET
 from xml.etree.ElementTree import Element
@@ -133,7 +128,6 @@
             keywords=keywords
         )
 
-<<<<<<< HEAD
     def _parse_author(self) -> list[Author]:
         tei_root = self.etree.getroot()
         authors = tei_root.findall('.//tei:sourceDesc/tei:biblStruct/tei:analytic/tei:author',
@@ -141,7 +135,7 @@
         return [Author(name=author.find('.//tei:persName/tei:forename', namespaces={'tei': self.tei_namespace}).text,
                        affiliation=author.find('.//tei:affiliation', namespaces={'tei': self.tei_namespace}).text)
                 for author in authors]
-=======
+
     def _find_raw_reference(self, ns=None):
         print("extracting raw reference")
         if ns is None:
@@ -200,5 +194,4 @@
                     published_date=ref.get('date', [])[0] if ref.get('data') else ''
                 )
                 for ref in stored_json_references
-            ]
->>>>>>> 51257053
+            ]