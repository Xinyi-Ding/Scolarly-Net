<<<<<<< HEAD
# from .types import Metadata, Content, Reference
# import grobid_tei_xml
# import xml.etree.ElementTree as ET
# import subprocess
# import json
# import tempfile
# import re
#
#
# class Parser(object):
#     def __init__(self, xml_path):
#         self.xml_path = xml_path
#         self.metadata = None
#         self.content = None
#         self.references = None
#         self._parse_reference()
#
#     def parse_metadata(self):
#         with open(self.xml_path, 'r') as xml_file:
#             doc = grobid_tei_xml.parse_document_xml(xml_file.read())
#         self.metadata = Metadata(
#             title=doc.header.title,
#             doi=doc.header.doi,
#             publisher=doc.header.publisher,
#             journal=doc.header.journal,
#             published_date=doc.header.date
#         )
#
#     def parse_content(self):
#         with open(self.xml_path, 'r') as xml_file:
#             doc = grobid_tei_xml.parse_document_xml(xml_file.read())
#         self.content = Content(
#             abstract=doc.abstract,
#             keywords=[" "]
#         )


import io

from .types import Metadata, Content, Artical, Reference
from typing import AnyStr, Dict, List, Optional
import xml.etree.ElementTree as ET
from xml.etree.ElementTree import Element
import subprocess
=======
import io

from .types import Metadata, Content, Artical
from typing import AnyStr, Dict, List, Optional
import xml.etree.ElementTree as ET
from xml.etree.ElementTree import Element

>>>>>>> 6f0f2f67

def _find_text_single(node: Element, xPath: AnyStr, namespaces: Dict) -> Optional[AnyStr]:
    """
    Helper functions for parsing XML for metadata

    :param node: The node to search from
    :param xPath: The xPath to search for
    :param namespaces: The namespaces to use
    :return: The text of the element found, or None
    :note: This function can only be used to parse the single text
    """

    element = node.find(xPath, namespaces=namespaces)
    return element.text if element is not None else None


def _find_text_paragraph(node: Element, xPath: AnyStr, namespaces: Dict) -> Optional[AnyStr]:
    """
    Helper functions for parsing XML for metadata

    :param node: The node to search from
    :param xPath: The xPath to search for
    :param namespaces: The namespaces to use
    :return: The text of the element found, or None
    :note: This function can only be used to parse the text paragraph
    """
    # Find all <div> elements specified by the XPath
    div_elements = node.findall(xPath, namespaces=namespaces)
    paragraphs_text = []

    for div in div_elements:
        # Check if this <div> contains a <head>. Skip it if yes.
        if div.find('.//tei:head', namespaces=namespaces) is None:
            # For each <div> without a <head>, concatenate the text of all <p> elements
            for p in div.findall('.//tei:p', namespaces=namespaces):
                text = " ".join(p.itertext())
                if text:
                    paragraphs_text.append(text.strip())

    # Return concatenated text of all paragraphs, separated by a space
    return " ".join(paragraphs_text) if paragraphs_text else None


def _find_words_list(node: Element, xPath: AnyStr, namespaces: Dict) -> Optional[List[AnyStr]]:
    """
    Helper functions for parsing XML for list of words

    :param node: The node to search from
    :param xPath: The xPath to search for
    :param namespaces: The namespaces to use
    :return: The text of the element found, or None
    :note: This function can only be used to parse the list of words
    """

    elements = node.findall(xPath, namespaces=namespaces)
    return [element.text for element in elements] if elements is not None else None


class Parser(object):
    def __init__(self, xml_path: AnyStr):
        self.xml_path = xml_path
        self.xml_namespace = "http://www.w3.org/XML/1998/namespace"
        self.tei_namespace = "http://www.tei-c.org/ns/1.0"
        self.etree = self._string_to_tree()
        self.artical = self.parse_artical()

    def parse_artical(self):
        return Artical(
            metadata=self._parse_metadata(),
<<<<<<< HEAD
            content=self._parse_content(),
            references=self._parse_reference()
=======
            content=self._parse_content()
>>>>>>> 6f0f2f67
        )

    def _string_to_tree(self) -> ET.ElementTree:
        print(self.xml_path)
        with open(self.xml_path, 'r') as xml_file:
            content = xml_file.read()
        if isinstance(content, str):
            return ET.parse(io.StringIO(content))
        else:
            raise TypeError(f"Expected string, got {type(content)}")

    def _parse_metadata(self) -> Metadata:
        tei_root = self.etree.getroot()
        title = _find_text_single(tei_root,
                                  './/tei:titleStmt/tei:title[@level="a"]',
                                  namespaces={'tei': self.tei_namespace})
        doi = _find_text_single(tei_root,
                                './/tei:sourceDesc/tei:biblStruct/tei:idno[@type="DOI"]',
                                namespaces={'tei': self.tei_namespace})
        publisher = _find_text_single(tei_root,
                                      './/tei:publicationStmt/tei:publisher',
                                      namespaces={'tei': self.tei_namespace})
        published_date = _find_text_single(tei_root,
                                           './/tei:publicationStmt/tei:date[@type="published"]',
                                           namespaces={'tei': self.tei_namespace})
        journal = _find_text_single(tei_root,
                                    './/tei:sourceDesc/tei:biblStruct/tei:monogr/tei:title[@level="j"]',
                                    namespaces={'tei': self.tei_namespace})
        return Metadata(
            title=title,
            doi=doi,
            publisher=publisher,
            journal=journal,
            published_date=published_date
        )

    def _parse_content(self) -> Content:
        tei_root = self.etree.getroot()
        abstract = _find_text_paragraph(tei_root,
                                        './/tei:profileDesc/tei:abstract/tei:div',
                                        namespaces={'tei': self.tei_namespace})
        keywords = _find_words_list(tei_root,
                                    './/tei:profileDesc/tei:textClass/tei:keywords/tei:term',
                                    namespaces={'tei': self.tei_namespace})
        return Content(
            abstract=abstract,
            keywords=keywords
<<<<<<< HEAD
        )

    def _find_raw_reference(self, ns=None):
        print("extracting raw reference")
        if ns is None:
            ns = {'tei': 'http://www.tei-c.org/ns/1.0'}
        tree = ET.parse(self.xml_path)
        root = tree.getroot()
        raw_references = []
        for note in root.findall('.//tei:note[@type="raw_reference"]', ns):
            ref = note.text
            ref = ref.replace('Ű', '-')
            ref = ref.replace('&apos;', "'")
            cleaned_ref = re.sub(r'-\s*', '-', ref)
            raw_references.append(cleaned_ref)
        print(raw_references[11])
        return raw_references

    def _store_references(self, raw_references):
        # Write the references to a temporary file
        with tempfile.NamedTemporaryFile(mode='w+', delete=False) as tmp:
            # Each reference on a new line
            tmp.write('\n'.join(raw_references))
            tmp_path = tmp.name

        # Define the command to call Anystyle with the appropriate options
        # This command assumes Anystyle CLI is installed and `anystyle` is in your PATH
        cmd = ['anystyle', '-f', 'json', 'parse', tmp_path]

        try:
            # Run the Anystyle command （synchronously）
            result = subprocess.run(cmd, capture_output=True, text=True, check=True)

            # Parse the JSON output
            parsed_references = json.loads(result.stdout)
            return parsed_references

        except subprocess.CalledProcessError as e:
            # Handle errors in the subprocess
            print(f"An error occurred while running Anystyle: {e}")
            return None

        finally:
            # Remove the temporary file
            subprocess.run(['rm', tmp_path])

    def _parse_reference(self):
        raw_references = self._find_raw_reference()
        stored_json_references = self._store_references(raw_references)
        if stored_json_references:
            self.references = [
                Reference(
                    authors=ref.get('author', []),
                    title=ref.get('title', ''),
                    type=ref.get('type', ''),
                    container_title=ref.get('container-title', ''),
                    doi=ref.get('doi', ''),
                    published_date=ref.get('date', [])[0] if ref.get('data') else ''
                )
                for ref in stored_json_references
            ]
=======
        )
>>>>>>> 6f0f2f67
<|MERGE_RESOLUTION|>--- conflicted
+++ resolved
@@ -1,57 +1,14 @@
-<<<<<<< HEAD
-# from .types import Metadata, Content, Reference
-# import grobid_tei_xml
-# import xml.etree.ElementTree as ET
-# import subprocess
-# import json
-# import tempfile
-# import re
-#
-#
-# class Parser(object):
-#     def __init__(self, xml_path):
-#         self.xml_path = xml_path
-#         self.metadata = None
-#         self.content = None
-#         self.references = None
-#         self._parse_reference()
-#
-#     def parse_metadata(self):
-#         with open(self.xml_path, 'r') as xml_file:
-#             doc = grobid_tei_xml.parse_document_xml(xml_file.read())
-#         self.metadata = Metadata(
-#             title=doc.header.title,
-#             doi=doc.header.doi,
-#             publisher=doc.header.publisher,
-#             journal=doc.header.journal,
-#             published_date=doc.header.date
-#         )
-#
-#     def parse_content(self):
-#         with open(self.xml_path, 'r') as xml_file:
-#             doc = grobid_tei_xml.parse_document_xml(xml_file.read())
-#         self.content = Content(
-#             abstract=doc.abstract,
-#             keywords=[" "]
-#         )
-
-
 import io
+import json
+import subprocess
+import tempfile
 
 from .types import Metadata, Content, Artical, Reference
 from typing import AnyStr, Dict, List, Optional
 import xml.etree.ElementTree as ET
 from xml.etree.ElementTree import Element
-import subprocess
-=======
-import io
+import re
 
-from .types import Metadata, Content, Artical
-from typing import AnyStr, Dict, List, Optional
-import xml.etree.ElementTree as ET
-from xml.etree.ElementTree import Element
-
->>>>>>> 6f0f2f67
 
 def _find_text_single(node: Element, xPath: AnyStr, namespaces: Dict) -> Optional[AnyStr]:
     """
@@ -121,12 +78,8 @@
     def parse_artical(self):
         return Artical(
             metadata=self._parse_metadata(),
-<<<<<<< HEAD
             content=self._parse_content(),
             references=self._parse_reference()
-=======
-            content=self._parse_content()
->>>>>>> 6f0f2f67
         )
 
     def _string_to_tree(self) -> ET.ElementTree:
@@ -174,7 +127,6 @@
         return Content(
             abstract=abstract,
             keywords=keywords
-<<<<<<< HEAD
         )
 
     def _find_raw_reference(self, ns=None):
@@ -225,7 +177,7 @@
         raw_references = self._find_raw_reference()
         stored_json_references = self._store_references(raw_references)
         if stored_json_references:
-            self.references = [
+            return [
                 Reference(
                     authors=ref.get('author', []),
                     title=ref.get('title', ''),
@@ -235,7 +187,4 @@
                     published_date=ref.get('date', [])[0] if ref.get('data') else ''
                 )
                 for ref in stored_json_references
-            ]
-=======
-        )
->>>>>>> 6f0f2f67
+            ]