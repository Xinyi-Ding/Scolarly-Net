from datetime import datetime, date
from pydantic import BaseModel, EmailStr, Field, validator
from typing import Optional


# Pydantic model for the Sequence
class SequenceVO(BaseModel):
    name: str
    value: int


# Pydantic model for the Article
class ArticleVO(BaseModel):
    article_id: Optional[int] = Field(default_factory=int)
    title: str
    abstract: Optional[str] = None
    publisher: Optional[str] = None
    date: Optional[str] = None
    issn: Optional[str] = None
    eissn: Optional[str] = None
    volume: Optional[str] = None
    issue: Optional[str] = None
    page: Optional[str] = None
    doi: Optional[str] = None
    meeting: Optional[str] = None
    file_path: str
    type: Optional[str] = None
    container_title: Optional[str] = None

    @validator('date', pre=True, allow_reuse=True)
    def validate_date(cls, v):
        if isinstance(v, (datetime, date)):
            # If the input is a datetime or date object, convert it to a string in 'YYYY-MM-DD' format.
            v = v.strftime('%Y-%m-%d')

        if v is not None:
            try:
                # Validate that the string is in 'YYYY-MM-DD' format.
                datetime.strptime(v, '%Y-%m-%d')
            except ValueError:
                # If the string is not in the correct format, raise a ValueError.
                raise ValueError('Date must be in YYYY-MM-DD format')
        return v  # Return the validated date string

    class Config:
        orm_mode = True  # Enable ORM mode to allow the model to work with ORM objects.


class ArticleFilter(ArticleVO):
    article_id: Optional[int] = None
    title: Optional[str] = None
    file_path: Optional[str] = None


# Pydantic model for the Topic
class TopicVO(BaseModel):
    topic_id: Optional[int] = Field(default_factory=int)
    name: str

    class Config:
        orm_mode = True  # Enable ORM mode to allow the model to work with ORM objects.


class TopicFilter(TopicVO):
    topic_id: Optional[int] = None
    name: Optional[str] = None


# Pydantic model for the Author
class AuthorVO(BaseModel):
    author_id: Optional[int] = Field(default_factory=int)
    family_name: str
    given_name: str
    email: Optional[EmailStr] = None

    class Config:
        orm_mode = True  # Enable ORM mode to allow the model to work with ORM objects.


class AuthorFilter(AuthorVO):
    author_id: Optional[int] = None
    family_name: Optional[str] = None
    given_name: Optional[str] = None


# Pydantic model for the Institution
class InstitutionVO(BaseModel):
    institution_id: Optional[int] = Field(default_factory=int)
    name: str

    class Config:
        orm_mode = True  # Enable ORM mode to allow the model to work with ORM objects.


class InstitutionFilter(InstitutionVO):
    institution_id: Optional[int] = None
    name: Optional[str] = None


# Pydantic model for the Department
class DepartmentVO(BaseModel):
    department_id: Optional[int] = Field(default_factory=int)
    name: str
    institution_id: Optional[int] = None  # Assuming you want to reference the Institution by its ID

    class Config:
        orm_mode = True  # Enable ORM mode to allow the model to work with ORM objects.


class DepartmentFilter(DepartmentVO):
    department_id: Optional[int] = None
    name: Optional[str] = None


# Pydantic model for Author-Institution relationship
class AuthorInstitutionVO(BaseModel):
    author_id: int  # Assuming you want to reference the Author by its ID
    institution_id: int  # Assuming you want to reference the Institution by its ID

    class Config:
        orm_mode = True  # Enable ORM mode to allow the model to work with ORM objects.


class AuthorInstitutionFilter(AuthorInstitutionVO):
    author_id: Optional[int] = None
    institution_id: Optional[int] = None


# Pydantic model for Author-Department relationship
class AuthorDepartmentVO(BaseModel):
    author_id: int  # Assuming you want to reference the Author by its ID
    department_id: int  # Assuming you want to reference the Department by its ID

    class Config:
        orm_mode = True  # Enable ORM mode to allow the model to work with ORM objects.


class AuthorDepartmentFilter(AuthorDepartmentVO):
    author_id: Optional[int] = None
    department_id: Optional[int] = None


# Pydantic model for Article-Author relationship
class ArticleAuthorVO(BaseModel):
    article_id: int  # Assuming you want to reference the Article by its ID
    author_id: int  # Assuming you want to reference the Author by its ID

    class Config:
        orm_mode = True  # Enable ORM mode to allow the model to work with ORM objects.


class ArticleAuthorFilter(ArticleAuthorVO):
    article_id: Optional[int] = None
    author_id: Optional[int] = None


# Pydantic model for Article-Author relationship
class ArticleTopicVO(BaseModel):
    article_id: int  # Assuming you want to reference the Article by its ID
    topic_id: int  # Assuming you want to reference the Topic by its ID

    class Config:
        orm_mode = True  # Enable ORM mode to allow the model to work with ORM objects.


class ArticleTopicFilter(ArticleTopicVO):
    article_id: Optional[int] = None
    topic_id: Optional[int] = None


# Pydantic model for Article-Citation relationship
class ArticleCitationVO(BaseModel):
    citing_article_id: int  # Assuming you want to reference the citing Article by its ID
    cited_article_id: int  # Assuming you want to reference the cited Article by its ID

    class Config:
        orm_mode = True  # Enable ORM mode to allow the model to work with ORM objects.


class ArticleCitationFilter(ArticleCitationVO):
    citing_article_id: Optional[int] = None
    cited_article_id: Optional[int] = None


# Pydantic model for TopicRelationship
class TopicRelationshipVO(BaseModel):
    parent_topic_id: int  # Assuming you want to reference the parent Topic by its ID
    child_topic_id: int  # Assuming you want to reference the child Topic by its ID

    class Config:
        orm_mode = True  # Enable ORM mode to allow the model to work with ORM objects.


<<<<<<< HEAD
    def __repr__(self):
        return f"Abstract: {self.abstract}\nKeywords: {self.keywords}"

@dataclass
class Reference:
    authors: list
    title: str
    type: str
    container_title: str
    doi: str
    published_date: str

    def __repr__(self):
        return (f"Authors: {self.authors}\n"
                f"Title: {self.title}\n"
                f"Type: {self.type}\n"
                f"Container Title: {self.container_title}\n"
                f"DOI: {self.doi}\n"
                f"Published Date: {self.published_date}")
=======
class TopicRelationshipFilter(TopicRelationshipVO):
    parent_topic_id: Optional[int] = None
    child_topic_id: Optional[int] = None
>>>>>>> 6f0f2f67
<|MERGE_RESOLUTION|>--- conflicted
+++ resolved
@@ -191,28 +191,6 @@
         orm_mode = True  # Enable ORM mode to allow the model to work with ORM objects.
 
 
-<<<<<<< HEAD
-    def __repr__(self):
-        return f"Abstract: {self.abstract}\nKeywords: {self.keywords}"
-
-@dataclass
-class Reference:
-    authors: list
-    title: str
-    type: str
-    container_title: str
-    doi: str
-    published_date: str
-
-    def __repr__(self):
-        return (f"Authors: {self.authors}\n"
-                f"Title: {self.title}\n"
-                f"Type: {self.type}\n"
-                f"Container Title: {self.container_title}\n"
-                f"DOI: {self.doi}\n"
-                f"Published Date: {self.published_date}")
-=======
 class TopicRelationshipFilter(TopicRelationshipVO):
     parent_topic_id: Optional[int] = None
     child_topic_id: Optional[int] = None
->>>>>>> 6f0f2f67
