"""
This module contains a collection of functions for processing and importing academic articles into a database. It
includes functions for parsing article data from various formats, saving articles and associated entities such as
authors and citations to the database, and generating structured responses for queries related to papers, authors,
and citation networks. It supports operations such as searching for articles by different filters and constructing
citation trees to analyze the interconnections between academic works.
"""


import json
import os
from pathlib import Path

from ..intergration.catalog_access import ArticleCRUD, AuthorCRUD, ArticleAuthorCRUD, \
    ArticleCitationCRUD, TopicCRUD, ArticleTopicCRUD
from ..services.Parser.types import ArticleObject
from ..services.models import ParseArticleVO, ArticleVO, AuthorVO, ArticleAuthorVO, ArticleCitationVO, \
    AuthorFilter, ArticleFilter, ArticleAuthorFilter, TopicFilter, TopicVO, ArticleTopicVO, ArticleCitationFilter, \
    ArticleTopicFilter, ParseReferenceAuthorVO
from ..services.schema import PaperResponse, PaperItemSchema, AuthorSchema, TopicResponse, TopicItemSchema, \
    AuthorResponse, AuthorItemSchema, SameTopicConnectionItemSchema, SameTopicDataSchema, SameTopicResponseSchema, \
    CoAuthorResponseSchema, CoAuthorDataSchema, CoAuthorConnectionItemSchema, TopicSchema, CitedTreeResponseSchema, \
    CitedTreeDataSchema, CitedConnectionItemSchema


def save_parse_article(parse_article: ParseArticleVO | dict | ArticleObject) -> ArticleVO | None:
    """
    This function processes and saves the article metadata, authors, references, and topics to the database.
    :param parse_article: A ParseArticleVO, dict,
    or Artical instance containing the article metadata, authors, references, and topics.
    :return: None
    """

    # Type checking and conversion
    if isinstance(parse_article, ParseArticleVO):
        # If the input is already a ParseArticleVO instance, use it directly
        parse_article_vo = parse_article
    elif isinstance(parse_article, dict):
        parse_article_vo = ParseArticleVO.from_dict(parse_article)
    elif isinstance(parse_article, ArticleObject):
        parse_article_vo = ParseArticleVO.from_dict(parse_article.to_dict())
    else:
        raise ValueError("Unsupported type for parse_article_vo")

    # Initialize CRUD operation classes
    article_crud = ArticleCRUD()
    author_crud = AuthorCRUD()
    article_author_crud = ArticleAuthorCRUD()
    article_citation_crud = ArticleCitationCRUD()
    topic_crud = TopicCRUD()
    article_topic_crud = ArticleTopicCRUD()

    article_data_lst = article_crud.search_by_filter(ArticleFilter(title=parse_article_vo.metadata.title,
                                                                   doi=parse_article_vo.metadata.doi))

    if not article_data_lst:
        # Process and save the article metadata
        article_data = ArticleVO(
            title=parse_article_vo.metadata.title,
            abstract=parse_article_vo.content.abstract,
            publisher=parse_article_vo.metadata.publisher,
            date=parse_article_vo.metadata.published_date,
            doi=parse_article_vo.metadata.doi,
            container_title=parse_article_vo.metadata.journal
        )

        try:
            # Save the article to the database
            saved_article = article_crud.create(article_data)
        except Exception as e:
            print(f"Error saving article: {e}")
            return  # or handle error accordingly

        # Process and save authors with their affiliations
        for parse_author_vo in parse_article_vo.authors:
            # Check if the author already exists in the database
            author_vo_list = author_crud.search_by_filter(
                AuthorFilter(name=parse_author_vo.name, email=parse_author_vo.email))
            if author_vo_list:
                # If the author exists, use the existing author
                saved_author = author_vo_list[0]
            else:
                # If the author does not exist, save the author
                try:
                    saved_author = author_crud.create(AuthorVO(name=parse_author_vo.name,
                                                               email=parse_author_vo.email,
                                                               affiliation=parse_author_vo.affiliation))
                except Exception as e:
                    print(f"Error saving author: {e}")
                    continue  # or handle error accordingly

            # Associate the author with the saved article
            if not article_author_crud.get_by_filter(ArticleAuthorFilter(article_id=saved_article.article_id,
                                                                         author_id=saved_author.author_id)):
                try:
                    article_author_crud.create(
                        ArticleAuthorVO(article_id=saved_article.article_id, author_id=saved_author.author_id))
                except Exception as e:
                    print(f"Error creating article-author relationship: {e}")
                    # Decide whether to continue or handle differently

            # Process and save the author's affiliation (Future work)

        # Process and save references (as articles) and create citation relationships
        for parse_reference_vo in parse_article_vo.references:
            # Check if the reference already exists in the database
            reference_article_lst = article_crud.search_by_filter(
                ArticleFilter(title=parse_reference_vo.title,
                              doi=parse_reference_vo.doi))

            # If the reference exists, use the existing reference
            if reference_article_lst:
                # If the reference exists, use the existing reference
                reference_article = reference_article_lst[0]
            else:
                # If the reference does not exist, save the reference
                article_vo = ArticleVO(
                    title=parse_reference_vo.title,
                    doi=parse_reference_vo.doi,
                    date=parse_reference_vo.published_date,
                    container_title=parse_reference_vo.container_title[0]
                    if parse_reference_vo.container_title
                    else None
                )
                try:
                    # Save the reference article to the database
                    reference_article = article_crud.create(article_vo)
                except Exception as e:
                    print(f"Error saving reference article: {e}")
                    continue  # or handle error accordingly

            # Check if the authors of reference article already exist in the database
            for reference_author_vo in parse_reference_vo.authors:
                if isinstance(reference_author_vo, dict):
                    reference_author_vo = ParseReferenceAuthorVO.from_dict(reference_author_vo)
                if not isinstance(reference_author_vo, ParseReferenceAuthorVO):
                    continue
                reference_author_name = f"{reference_author_vo.given} {reference_author_vo.family}".strip()
                reference_author_vo_list = author_crud.search_by_filter(
                    AuthorFilter(name=reference_author_name))
                if reference_author_vo_list:
                    # If the author exists, use the existing author
                    reference_author = reference_author_vo_list[0]
                else:
                    # If the author does not exist, save the author
                    try:
                        reference_author = author_crud.create(AuthorVO(name=reference_author_name))
                    except Exception as e:
                        print(f"Error saving reference author: {e}")
                        continue

                # Associate the author with the saved article
                if not article_author_crud.get_by_filter(ArticleAuthorFilter(article_id=reference_article.article_id,
                                                                             author_id=reference_author.author_id)):
                    try:
                        article_author_crud.create(
                            ArticleAuthorVO(article_id=reference_article.article_id,
                                            author_id=reference_author.author_id))
                    except Exception as e:
                        print(f"Error creating article-author relationship: {e}")
                        # Decide whether to continue or handle differently

            try:
                if not article_citation_crud \
                        .get_by_filter(ArticleCitationFilter(citing_article_id=saved_article.article_id,
                                                             cited_article_id=reference_article.article_id)):
                    article_citation_crud.create(ArticleCitationVO(citing_article_id=saved_article.article_id,
                                                                   cited_article_id=reference_article.article_id))
            except Exception as e:
                print(f"Error creating article citation: {e}")
                # Decide whether to continue or handle differently

        # Process and save topics and create relationships between articles and topics
        for keyword in parse_article_vo.content.keywords:
            topic_vo = topic_crud.get_by_filter(TopicFilter(name=keyword))
            if topic_vo:
                topic_vo = topic_vo[0]
            else:
                try:
                    topic_vo = topic_crud.create(TopicVO(name=keyword))
                except Exception as e:
                    print(f"Error saving topic: {e}")
                    continue  # or handle error accordingly

            try:
                article_topic_crud.create(
                    ArticleTopicVO(article_id=saved_article.article_id, topic_id=topic_vo.topic_id))
            except Exception as e:
                print(f"Error creating article-topic relationship: {e}")
                # Decide whether to continue or handle differently
        return saved_article
    else:
        return article_data_lst[0]


def save_parse_article_with_filepath(file_path: str) -> ArticleVO:
    """
    Processes a JSON file containing article metadata and saves the article to the database.
    :param file_path: The path to the JSON file containing article metadata.
    :return: The saved ArticleVO object.
    """
    # Open the JSON file and load its content
    with open(file_path, 'r', encoding='utf-8') as f:
        # Load the JSON content into a ParseParseArticleVO object
        parse_article_vo = ParseArticleVO.from_dict(json.load(f))
        # Call the function to process the parsed article object
        return save_parse_article(parse_article_vo)


def save_parse_articles_within_dir(folder_path) -> list[ArticleVO]:
    """
    Recursively processes each JSON file in a given folder and its subfolders.
    :param folder_path: The path to the folder containing JSON files to process.
    :return: None
    """
    # Initialize an empty list to store the parsed article objects
    parse_article_vo_lst: list[ArticleVO] = []
    # Traverse all files and subdirectories within the given folder
    for root, dirs, files in os.walk(folder_path):
        for file in files:
            # Check if the file is a JSON file based on its extension
            if Path(file).suffix == '.json':
                file_path = os.path.join(root, file)
                print(f"Processing file: {file_path}")
                try:
                    # Open the JSON file and load its content
                    with open(file_path, 'r', encoding='utf-8') as f:
                        parse_article_vo = ParseArticleVO.from_dict(json.load(f))
                        parse_article_vo_lst.append(parse_article_vo)
                    # Call the function to process the parsed article object
                    save_parse_article(parse_article_vo)
                except Exception as e:
                    # Print an error message if something goes wrong
                    print(f"Error processing file {file_path}: {e}")
    return parse_article_vo_lst


def search_papers_by_filter_as_response(filter_obj: ArticleFilter) -> PaperResponse:
    """
    Get a list of papers based on the given filter and return a PaperResponse object.
    :param filter_obj: An ArticleFilter object containing the filter criteria.
    :return: A PaperResponse object containing the list of papers.
    """
    article_crud = ArticleCRUD()
    author_crud = AuthorCRUD()
    article_author_crud = ArticleAuthorCRUD()

    # Get the list of ArticleVOs based on the filter
    article_vo_lst = article_crud.search_by_filter(filter_obj)

    # Convert the list of ArticleVOs to a list of PaperItemVOs
    paper_items = []
    for article_vo in article_vo_lst:
        PaperItemSchema(article_id=article_vo.article_id, title=article_vo.title, authors=[])

        # Get the authors for the article
        article_author_vo_lst = article_author_crud.get_by_filter(ArticleAuthorFilter(article_id=article_vo.article_id))
        author_lst = []
        for article_author_vo in article_author_vo_lst:
            # Get the author details
            author_vo = author_crud.get_by_filter(AuthorFilter(author_id=article_author_vo.author_id))[0]
            if not author_vo:
                continue
            # Add the author to the list
<<<<<<< HEAD
            author_lst.append(AuthorSchema(author_id=author_vo.author_id, name=author_vo.name, email=author_vo.email))
=======
            author_lst.append(AuthorSchema(author_id=author_vo.author_id,
                                           name=author_vo.name,
                                           email=author_vo.email,
                                           affiliation=author_vo.affiliation))
>>>>>>> 633da487

        # Create a PaperItemVO for the article
        paper_item = PaperItemSchema(article_id=article_vo.article_id, title=article_vo.title, authors=author_lst)
        paper_items.append(paper_item)

    # Create and return the PaperResponse object
    paper_response = PaperResponse(code=200, msg="Success", data=paper_items)
    return paper_response


def search_topics_by_filter_as_response(filter_obj: TopicFilter) -> TopicResponse:
    """
    Get a list of topics based on the given filter and return a TopicResponse object.
    :param filter_obj: A TopicFilter object containing the filter criteria.
    :return: A TopicResponse object containing the list of topics.
    """
    topic_crud = TopicCRUD()
    article_topic_crud = ArticleTopicCRUD()

    # Get the list of TopicVOs based on the filter
    topic_vo_lst = topic_crud.search_by_filter(filter_obj)

    # Convert the list of TopicVOs to a list of TopicItemVOs
    topic_items = []
    for topic_vo in topic_vo_lst:
        count = len(article_topic_crud.get_by_filter(ArticleTopicFilter(topic_id=topic_vo.topic_id)))
        # Create a TopicItemVO for the topic
        topic_item = TopicItemSchema(topic_id=topic_vo.topic_id,
                                     topic=topic_vo.name,
                                     count=count)  # Set count to 0 for now
        topic_items.append(topic_item)

    # Create and return the TopicResponse object
    topic_response = TopicResponse(code=200, msg="Success", data=topic_items)
    return topic_response


def search_authors_by_filter_as_response(filter_obj: AuthorFilter) -> AuthorResponse:
    """
    Get a list of authors based on the given filter and return an AuthorResponse object.
    :param filter_obj: An AuthorFilter object containing the filter criteria.
    :return: An AuthorResponse object containing the list of authors.
    """
    author_crud = AuthorCRUD()
    article_author_crud = ArticleAuthorCRUD()

    # Get the list of AuthorVOs based on the filter
    author_vo_lst = author_crud.search_by_filter(filter_obj)

    # Convert the list of AuthorVOs to a list of AuthorItemVOs
    author_items = []
    for author_vo in author_vo_lst:
        count = len(article_author_crud.get_by_filter(ArticleAuthorFilter(author_id=author_vo.author_id)))
        # Create an AuthorItemVO for the author
        author_item = AuthorItemSchema(author_id=author_vo.author_id, name=author_vo.name, count=count)
        author_items.append(author_item)

    # Create and return the AuthorResponse object
    author_response = AuthorResponse(code=200, msg="Success", data=author_items)
    return author_response


def search_same_topic_by_filter_as_response(filter_obj: ArticleFilter) -> SameTopicResponseSchema:
    """
    Based on the provided ArticleFilter, this function identifies articles that share the same topic(s)
    and aggregates information related to these articles, such as related topics and authors. It returns
    a structured response that includes connections between topics and articles, a list of topics with their
    details, and a list of papers with their authors.

    :param filter_obj: An ArticleFilter object containing the filter criteria.
    :return: A SameTopicResponseSchema object containing structured information about topics, articles, and authors.
    """
    # Initialize CRUD operations for articles, topics, and authors
    article_crud = ArticleCRUD()
    topic_crud = TopicCRUD()
    author_crud = AuthorCRUD()
    article_author_crud = ArticleAuthorCRUD()

    # Fetch the first article that matches the filter criteria
    article_vo = article_crud.get_by_filter(filter_obj)[0]

    # Initialize CRUD operation for article-topic relationships
    article_topic_crud = ArticleTopicCRUD()

    # Fetch topics related to the article
    article_topic_vo_lst = article_topic_crud.get_by_filter(ArticleTopicFilter(article_id=article_vo.article_id))

    same_topic_connection_item_schema_lst: list[SameTopicConnectionItemSchema] = []
    article_id_set: set[int] = set()
    article_id_set.add(article_vo.article_id)

    # Iterate over each topic related to the article
    for article_topic_vo in article_topic_vo_lst:
        # Fetch articles related to the current topic
        paper_id_lst: list[int] = [item.article_id for item in article_topic_crud.get_by_filter(
            ArticleTopicFilter(topic_id=article_topic_vo.topic_id))]

        # Update the set of unique article IDs
        for paper_id in paper_id_lst:
            article_id_set.add(paper_id)

        # Append information about the topic and related articles
        same_topic_connection_item_schema_lst.append(SameTopicConnectionItemSchema(topic=article_topic_vo.topic_id,
                                                                                   papers=paper_id_lst))

    topic_item_schema_lst: list[TopicSchema] = []

    # Iterate over each topic again to fetch detailed topic information
    for article_topic_vo in article_topic_vo_lst:
        topic_vo = topic_crud.get_by_filter(TopicFilter(topic_id=article_topic_vo.topic_id))[0]
        topic_item_schema_lst.append(TopicSchema(topic_id=topic_vo.topic_id,
                                                 name=topic_vo.name))

    paper_item_schema_lst: list[PaperItemSchema] = []

    # Iterate over each unique article ID to fetch detailed article and author information
    for article_id in article_id_set:
        article_vo = article_crud.get_by_filter(ArticleFilter(article_id=article_id))[0]
        article_author_vo_lst = article_author_crud.get_by_filter(ArticleAuthorFilter(article_id=article_id))

        author_schema_lst: list[AuthorSchema] = []

        # Fetch detailed author information for each article
        for article_author_vo in article_author_vo_lst:
            author_vo = author_crud.get_by_filter(AuthorFilter(author_id=article_author_vo.author_id))[0]
            author_schema_lst.append(AuthorSchema(author_id=author_vo.author_id,
                                                  name=author_vo.name,
                                                  email=author_vo.email,
                                                  affiliation=author_vo.affiliation))

        # Append information about the article and its authors
        paper_item_schema_lst.append(PaperItemSchema(article_id=article_vo.article_id,
                                                     title=article_vo.title,
                                                     authors=author_schema_lst))

    # Return the structured response containing topics, articles, and authors
    return SameTopicResponseSchema(code=200,
                                   msg="Success",
                                   data=SameTopicDataSchema(connections=same_topic_connection_item_schema_lst,
                                                            topics=topic_item_schema_lst,
                                                            papers=paper_item_schema_lst))


def search_co_author_by_filter_as_response(filter_obj: ArticleFilter) -> CoAuthorResponseSchema:
    """
    Based on the provided ArticleFilter, this function identifies articles and aggregates information about their
    authors, specifically focusing on co-authorship relations. It returns a structured response that includes
    co-authorship connections, detailed author information, and a list of related papers.

    :param filter_obj: An ArticleFilter object containing the filter criteria.
    :return: A CoAuthorResponseSchema object containing structured information about co-authorships, authors,
    and papers.
    """
    # Initialize CRUD operations for articles and authors
    article_crud = ArticleCRUD()
    author_crud = AuthorCRUD()
    article_author_crud = ArticleAuthorCRUD()

    # Fetch the first article that matches the filter criteria
    article_vo = article_crud.get_by_filter(filter_obj)[0]

    # Fetch authorship information for the article
    article_author_vo_lst = article_author_crud.get_by_filter(ArticleAuthorFilter(article_id=article_vo.article_id))

    co_author_connection_item_schema_lst: list[CoAuthorConnectionItemSchema] = []
    article_id_set: set[int] = set()
    article_id_set.add(article_vo.article_id)

    # Iterate over each author of the article
    for article_author_vo in article_author_vo_lst:
        # Fetch articles co-authored by the current author
        paper_id_lst: list[int] = [item.article_id for item in article_author_crud.get_by_filter(
            ArticleAuthorFilter(author_id=article_author_vo.author_id))]

        # Update the set of unique article IDs
        for paper_id in paper_id_lst:
            article_id_set.add(paper_id)

        # Append information about the author and their co-authored papers
        co_author_connection_item_schema_lst.append(CoAuthorConnectionItemSchema(author=article_author_vo.author_id,
                                                                                 papers=paper_id_lst))

    author_schema_lst: list[AuthorSchema] = []

    # Iterate over each author again to fetch detailed author information
    for article_author_vo in article_author_vo_lst:
        author_vo = author_crud.get_by_filter(AuthorFilter(author_id=article_author_vo.author_id))[0]
        author_schema_lst.append(AuthorSchema(author_id=author_vo.author_id,
                                              name=author_vo.name,
                                              email=author_vo.email,
                                              affiliation=author_vo.affiliation))

    paper_item_schema_lst: list[PaperItemSchema] = []

    # Iterate over each unique article ID to fetch detailed article information
    for article_id in article_id_set:
        article_vo = article_crud.get_by_filter(ArticleFilter(article_id=article_id))[0]
        article_author_vo_lst = article_author_crud.get_by_filter(ArticleAuthorFilter(article_id=article_id))

        author_schema_lst: list[AuthorSchema] = []

        # Fetch detailed author information for each article
        for article_author_vo in article_author_vo_lst:
            author_vo = author_crud.get_by_filter(AuthorFilter(author_id=article_author_vo.author_id))[0]
            author_schema_lst.append(AuthorSchema(author_id=author_vo.author_id,
                                                  name=author_vo.name,
                                                  email=author_vo.email,
                                                  affiliation=author_vo.affiliation))

        # Append information about the article and its authors
        paper_item_schema_lst.append(PaperItemSchema(article_id=article_vo.article_id,
                                                     title=article_vo.title,
                                                     authors=author_schema_lst))

    # Return the structured response containing co-authorships, authors, and papers
    return CoAuthorResponseSchema(code=200,
                                  msg="Success",
                                  data=CoAuthorDataSchema(connections=co_author_connection_item_schema_lst,
                                                          authors=author_schema_lst,
                                                          papers=paper_item_schema_lst))


def search_cited_tree_by_filter_as_response(filter_obj: ArticleFilter, level_num: int = 5) -> CitedTreeResponseSchema:
    """
    Retrieves a structured response that outlines the citation relationships between articles
    and their associated metadata, based on the given filter criteria and up to a certain level of citation depth.
    This function maps out how articles cite each other, forming a tree-like structure of citations.

    :param filter_obj: An object containing filter criteria for article retrieval.
    :param level_num: The maximum depth of citation connections to retrieve, defining how far the citation
                      chain should be explored. Level 0 starts with the initial article.
    :return: A structured response with citation connections and article metadata, including titles and authors.
    """

    # Initialize CRUD operations for articles, citations, and authors
    article_crud = ArticleCRUD()
    article_citation_crud = ArticleCitationCRUD()
    article_author_crud = ArticleAuthorCRUD()
    author_crud = AuthorCRUD()

    # Retrieve the initial article based on the filter criteria
    article_vo = article_crud.get_by_filter(filter_obj)[0]

    # Initialize a set with the ID of the initial article
    article_id_set: set[int] = {article_vo.article_id}

    # Initialize the list to store connections between citing and cited articles
    cited_connection_item_schema_lst: list[CitedConnectionItemSchema] = []

    # Iterate through each level of citation from the initial article to the maximum specified level
    current_level_citing_articles = [article_vo.article_id]
    for level in range(level_num):
        if not current_level_citing_articles:
            break  # Exit the loop if there are no more articles citing at the current level

        # Prepare to collect articles cited by those at the current level
        next_level_cited_articles = []

        # Iterate through each article at the current level to find articles they cite
        for citing_article_id in current_level_citing_articles:
            # Retrieve articles cited by the current article
            article_citation_vo_lst = article_citation_crud.get_by_filter(
                ArticleCitationFilter(citing_article_id=citing_article_id)
            )

            # Process each citation to collect cited article IDs and prepare for the next level
            cited_article_id_lst: list[int] = []
            for article_citation_vo in article_citation_vo_lst:
                cited_article_id = article_citation_vo.cited_article_id
                article_id_set.add(cited_article_id)  # Add to the set of all encountered article IDs
                cited_article_id_lst.append(cited_article_id)
                next_level_cited_articles.append(cited_article_id)

<<<<<<< HEAD
=======
            # Log or debug output to track the citation chain; this line can be commented out or removed in production
            # print(f"Level {level}: {citing_article_id} -> {cited_article_id_lst}")

>>>>>>> 633da487
            # Store the citation connection if the current article cites others
            if cited_article_id_lst:
                cited_connection_item_schema_lst.append(CitedConnectionItemSchema(from_paper=citing_article_id,
                                                                                  to_paper=cited_article_id_lst))
        # Make sure to remove duplicates from the list of articles cited in the next level
        next_level_cited_articles = list(set(next_level_cited_articles))
        for article_id in current_level_citing_articles:
            if article_id in next_level_cited_articles:
                next_level_cited_articles.remove(article_id)
        # Move to the next level with the list of articles cited in the current level
        current_level_citing_articles = next_level_cited_articles

    # Collect detailed metadata for all articles encountered in the citation tree
    paper_item_schema_lst: list[PaperItemSchema] = []
    for article_id in article_id_set:
        # Retrieve the article and its authors' details
        article_vo = article_crud.get_by_filter(ArticleFilter(article_id=article_id))[0]
        article_author_vo_lst = article_author_crud.get_by_filter(ArticleAuthorFilter(article_id=article_id))

        # Collect author information for the current article
        author_schema_lst: list[AuthorSchema] = []
        for article_author_vo in article_author_vo_lst:
            author_vo = author_crud.get_by_filter(AuthorFilter(author_id=article_author_vo.author_id))[0]
            author_schema_lst.append(AuthorSchema(author_id=author_vo.author_id,
                                                  name=author_vo.name,
                                                  email=author_vo.email,
                                                  affiliation=author_vo.affiliation))

        # Store detailed information about the article, including its authors
        paper_item_schema_lst.append(PaperItemSchema(article_id=article_vo.article_id,
                                                     title=article_vo.title,
                                                     authors=author_schema_lst))

    # Construct and return the response schema with all collected data
    return CitedTreeResponseSchema(code=200,
                                   msg="Success",
                                   data=CitedTreeDataSchema(connections=cited_connection_item_schema_lst,
                                                            papers=paper_item_schema_lst))


def main():
    # # Example usage
    folder_path = r'C:\Users\Qiu\Desktop\frame\psd\Carlson-Johnson\backend\app\data\json'
    print("run")
    # Process all JSON files within the given folder and its folders
    save_parse_articles_within_dir(folder_path)

    # Test one file
    # print(save_parse_article_with_filepath(r"C:\Users\Qiu\Desktop\frame\psd\Carlson-Johnson\backend\app\data\json\1"
    #                                        r"-s2.0-S0165011413002583-main.json"))

    # analysis.process_articles("app/data/xml", "app/data/json")


if __name__ == "__main__":
    main()<|MERGE_RESOLUTION|>--- conflicted
+++ resolved
@@ -262,14 +262,10 @@
             if not author_vo:
                 continue
             # Add the author to the list
-<<<<<<< HEAD
-            author_lst.append(AuthorSchema(author_id=author_vo.author_id, name=author_vo.name, email=author_vo.email))
-=======
             author_lst.append(AuthorSchema(author_id=author_vo.author_id,
                                            name=author_vo.name,
                                            email=author_vo.email,
                                            affiliation=author_vo.affiliation))
->>>>>>> 633da487
 
         # Create a PaperItemVO for the article
         paper_item = PaperItemSchema(article_id=article_vo.article_id, title=article_vo.title, authors=author_lst)
@@ -543,12 +539,9 @@
                 cited_article_id_lst.append(cited_article_id)
                 next_level_cited_articles.append(cited_article_id)
 
-<<<<<<< HEAD
-=======
             # Log or debug output to track the citation chain; this line can be commented out or removed in production
             # print(f"Level {level}: {citing_article_id} -> {cited_article_id_lst}")
 
->>>>>>> 633da487
             # Store the citation connection if the current article cites others
             if cited_article_id_lst:
                 cited_connection_item_schema_lst.append(CitedConnectionItemSchema(from_paper=citing_article_id,
