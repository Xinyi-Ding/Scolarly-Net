"""
This module defines a suite of Pydantic models for a scholarly communication API, handling the structure of
responses, and describing entities such as papers, authors, and topics. It includes schemas for individual items and
their collections, response structures, and specialized data formats for representing relationships such as
co-authorship and citation networks, catering to various endpoints of the API that serve an academic dashboard.
"""

from typing import Any, Optional
from pydantic import BaseModel, Field


<<<<<<< HEAD
from pydantic import BaseModel, Field


def to_camel(string: str) -> str:
=======
def to_camel(string: str) -> str:
    """
    Convert a string to camel case.
    @param string: str: The input string.
    @return: str: The string in camel case.
    """
>>>>>>> 633da487
    parts = string.split('_')
    return parts[0] + ''.join(word.capitalize() for word in parts[1:])


class ResponseSchema(BaseModel):
    code: int = Field(200, title="HTTP status code", description="The HTTP status code of the response.")
    # By default, the response is successful (But in practice, it should be "error" if failed)
    msg: str = Field("success", title="Message", description="The message of the response.")
    data: list | dict | Any = Field(None, title="Data", description="The data of the response.")


class AuthorSchema(BaseModel):
<<<<<<< HEAD
    author_id: int = Field(None, alias="authorId")
    name: str = None
    email: str = None
    affiliation: Optional[str] = None
=======
    author_id: int = Field(None, title="Author ID", description="The unique identifier of the author.")
    name: str = Field(None, title="Author Name", description="The name of the author.")
    email: str = Field(None, title="Author Email", description="The email of the author.")
    affiliation: Optional[str] = Field(None, title="Author Affiliation", description="The affiliation of the author.")

    class Config:
        alias_generator = to_camel
        allow_population_by_field_name = True
>>>>>>> 633da487

    class Config:
        alias_generator = to_camel
        allow_population_by_field_name = True


class TopicSchema(BaseModel):
<<<<<<< HEAD
    topic_id: int = Field(None, alias="topicId")
    name: str = None
=======
    topic_id: int = Field(None, title="Topic ID", description="The unique identifier of the topic.")
    name: str = Field(None, title="Topic Name", description="The name of the topic.")
>>>>>>> 633da487

    # original: Optional[bool] = False

    class Config:
        alias_generator = to_camel
        allow_population_by_field_name = True


class PaperItemSchema(BaseModel):
<<<<<<< HEAD
    article_id: int = Field(None, alias="articleId")
    title: str = None
    authors: list[AuthorSchema] = []
=======
    article_id: int = Field(None, title="Paper ID", description="The unique identifier of the paper.")
    title: str = Field(None, title="Paper Title", description="The title of the paper.")
    authors: list[AuthorSchema] = Field([], title="Paper Authors", description="The authors of the paper.")

    class Config:
        alias_generator = to_camel
        allow_population_by_field_name = True
>>>>>>> 633da487

    class Config:
        alias_generator = to_camel
        allow_population_by_field_name = True


class PaperResponse(ResponseSchema):
    data: list[PaperItemSchema] = Field([], title="Paper List", description="The list of papers.")


class TopicItemSchema(BaseModel):
<<<<<<< HEAD
    topic_id: int = Field(None, alias="topicId")
    topic: str = None
    count: int = None
=======
    topic_id: int = Field(None, title="Topic ID", description="The unique identifier of the topic.")
    topic: str = Field(None, title="Topic Name", description="The name of the topic.")
    count: int = Field(None, title="Paper Count", description="The number of papers in the topic.")

    class Config:
        alias_generator = to_camel
        allow_population_by_field_name = True
>>>>>>> 633da487

    class Config:
        alias_generator = to_camel
        allow_population_by_field_name = True


class TopicResponse(ResponseSchema):
    data: list[TopicItemSchema] = Field([], title="Topic List", description="The list of topics.")


class AuthorItemSchema(BaseModel):
<<<<<<< HEAD
    author_id: int = Field(None, alias="authorId")
    name: str = None
    count: int = None
=======
    author_id: int = Field(None, title="Author ID", description="The unique identifier of the author.")
    name: str = Field(None, title="Author Name", description="The name of the author.")
    count: int = Field(None, title="Paper Count", description="The number of papers by the author.")

    class Config:
        alias_generator = to_camel
        allow_population_by_field_name = True
>>>>>>> 633da487

    class Config:
        alias_generator = to_camel
        allow_population_by_field_name = True


class AuthorResponse(ResponseSchema):
    data: list[AuthorItemSchema] = Field([], title="Author List", description="The list of authors.")


class SameTopicConnectionItemSchema(BaseModel):
    topic: int = Field(None, title="Topic ID", description="The unique identifier of the topic.")
    papers: list[int] = Field([], title="Paper List", description="The list of papers in the topic.")


class SameTopicDataSchema(BaseModel):
    connections: list[SameTopicConnectionItemSchema] = Field([],
                                                             title="Connection List",
                                                             description="The list of connections.")
    topics: list[TopicSchema] = Field([], title="Topic List", description="The list of topics.")
    papers: list[PaperItemSchema] = Field([], title="Paper List", description="The list of papers.")


class SameTopicResponseSchema(ResponseSchema):
    data: SameTopicDataSchema = Field({}, title="Data", description="The data of the response.")


class CoAuthorConnectionItemSchema(BaseModel):
    author: int = Field(None, title="Author ID", description="The unique identifier of the author.")
    papers: list[int] = Field([], title="Paper List", description="The list of papers by the author.")


class CoAuthorDataSchema(BaseModel):
    connections: list[CoAuthorConnectionItemSchema] = Field([],
                                                            title="Connection List",
                                                            description="The list of connections.")
    authors: list[AuthorSchema] = Field([], title="Author List", description="The list of authors.")
    papers: list[PaperItemSchema] = Field([], title="Paper List", description="The list of papers.")


class CoAuthorResponseSchema(ResponseSchema):
<<<<<<< HEAD
    data: CoAuthorDataSchema = {}


class CitedConnectionItemSchema(BaseModel):
    from_paper: int = Field(None, alias="fromPaper")
    to_paper: list[int] = Field(None, alias="toPaper")
=======
    data: CoAuthorDataSchema = Field({}, title="Data", description="The data of the response.")


class CitedConnectionItemSchema(BaseModel):
    from_paper: int = Field(..., title="From Paper ID", description="The unique identifier of the paper.")
    to_paper: list[int] = Field([], title="To Paper List", description="The list of papers cited by the from paper.")
>>>>>>> 633da487

    class Config:
        alias_generator = to_camel
        allow_population_by_field_name = True


class CitedTreeDataSchema(BaseModel):
    connections: list[CitedConnectionItemSchema] = Field([],
                                                         title="Connection List",
                                                         description="The list of connections.")
    papers: list[PaperItemSchema] = Field([], title="Paper List", description="The list of papers.")


class CitedTreeResponseSchema(ResponseSchema):
    data: CitedTreeDataSchema = Field({}, title="Data", description="The data of the response.")<|MERGE_RESOLUTION|>--- conflicted
+++ resolved
@@ -9,19 +9,12 @@
 from pydantic import BaseModel, Field
 
 
-<<<<<<< HEAD
-from pydantic import BaseModel, Field
-
-
-def to_camel(string: str) -> str:
-=======
 def to_camel(string: str) -> str:
     """
     Convert a string to camel case.
     @param string: str: The input string.
     @return: str: The string in camel case.
     """
->>>>>>> 633da487
     parts = string.split('_')
     return parts[0] + ''.join(word.capitalize() for word in parts[1:])
 
@@ -34,12 +27,6 @@
 
 
 class AuthorSchema(BaseModel):
-<<<<<<< HEAD
-    author_id: int = Field(None, alias="authorId")
-    name: str = None
-    email: str = None
-    affiliation: Optional[str] = None
-=======
     author_id: int = Field(None, title="Author ID", description="The unique identifier of the author.")
     name: str = Field(None, title="Author Name", description="The name of the author.")
     email: str = Field(None, title="Author Email", description="The email of the author.")
@@ -48,21 +35,11 @@
     class Config:
         alias_generator = to_camel
         allow_population_by_field_name = True
->>>>>>> 633da487
-
-    class Config:
-        alias_generator = to_camel
-        allow_population_by_field_name = True
 
 
 class TopicSchema(BaseModel):
-<<<<<<< HEAD
-    topic_id: int = Field(None, alias="topicId")
-    name: str = None
-=======
     topic_id: int = Field(None, title="Topic ID", description="The unique identifier of the topic.")
     name: str = Field(None, title="Topic Name", description="The name of the topic.")
->>>>>>> 633da487
 
     # original: Optional[bool] = False
 
@@ -72,19 +49,9 @@
 
 
 class PaperItemSchema(BaseModel):
-<<<<<<< HEAD
-    article_id: int = Field(None, alias="articleId")
-    title: str = None
-    authors: list[AuthorSchema] = []
-=======
     article_id: int = Field(None, title="Paper ID", description="The unique identifier of the paper.")
     title: str = Field(None, title="Paper Title", description="The title of the paper.")
     authors: list[AuthorSchema] = Field([], title="Paper Authors", description="The authors of the paper.")
-
-    class Config:
-        alias_generator = to_camel
-        allow_population_by_field_name = True
->>>>>>> 633da487
 
     class Config:
         alias_generator = to_camel
@@ -96,19 +63,9 @@
 
 
 class TopicItemSchema(BaseModel):
-<<<<<<< HEAD
-    topic_id: int = Field(None, alias="topicId")
-    topic: str = None
-    count: int = None
-=======
     topic_id: int = Field(None, title="Topic ID", description="The unique identifier of the topic.")
     topic: str = Field(None, title="Topic Name", description="The name of the topic.")
     count: int = Field(None, title="Paper Count", description="The number of papers in the topic.")
-
-    class Config:
-        alias_generator = to_camel
-        allow_population_by_field_name = True
->>>>>>> 633da487
 
     class Config:
         alias_generator = to_camel
@@ -120,19 +77,9 @@
 
 
 class AuthorItemSchema(BaseModel):
-<<<<<<< HEAD
-    author_id: int = Field(None, alias="authorId")
-    name: str = None
-    count: int = None
-=======
     author_id: int = Field(None, title="Author ID", description="The unique identifier of the author.")
     name: str = Field(None, title="Author Name", description="The name of the author.")
     count: int = Field(None, title="Paper Count", description="The number of papers by the author.")
-
-    class Config:
-        alias_generator = to_camel
-        allow_population_by_field_name = True
->>>>>>> 633da487
 
     class Config:
         alias_generator = to_camel
@@ -174,21 +121,12 @@
 
 
 class CoAuthorResponseSchema(ResponseSchema):
-<<<<<<< HEAD
-    data: CoAuthorDataSchema = {}
-
-
-class CitedConnectionItemSchema(BaseModel):
-    from_paper: int = Field(None, alias="fromPaper")
-    to_paper: list[int] = Field(None, alias="toPaper")
-=======
     data: CoAuthorDataSchema = Field({}, title="Data", description="The data of the response.")
 
 
 class CitedConnectionItemSchema(BaseModel):
     from_paper: int = Field(..., title="From Paper ID", description="The unique identifier of the paper.")
     to_paper: list[int] = Field([], title="To Paper List", description="The list of papers cited by the from paper.")
->>>>>>> 633da487
 
     class Config:
         alias_generator = to_camel
