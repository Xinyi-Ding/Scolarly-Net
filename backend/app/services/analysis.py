--- conflicted
+++ resolved
@@ -1,17 +1,3 @@
-<<<<<<< HEAD
-# from Extractor import extractor as Extractor
-# from Parser import parser as Parser
-# from pathlib import Path
-#
-# if __name__ == "__main__":
-#     # print(Path.cwd())
-#     path = "../data/Papers/2629451.pdf"
-#     extractor = Extractor.Extractor(path)
-#     artical = Parser.Parser(extractor.xml_path)
-#     # print(artical.metadata)
-#     # print(artical.content)
-#     print(artical.references)
-=======
 from .Extractor import extractor as Extractor
 from .Parser import parser as Parser
 from .Parser.types import Artical
@@ -23,15 +9,8 @@
 from gensim.models.phrases import Phraser
 import string
 import re
->>>>>>> 6f0f2f67
 
-from .Extractor import extractor as Extractor
-from .Parser import parser as Parser
-from .Parser.types import Artical
-from pathlib import Path
 
-<<<<<<< HEAD
-=======
 def _clean_doc(doc):
     nltk.download('stopwords', quiet=True)
     nltk.download('wordnet', quiet=True)
@@ -98,7 +77,6 @@
 
     return topic_list
 
->>>>>>> 6f0f2f67
 
 def get_artical(xml_path) -> Artical:
     parser = Parser.Parser(xml_path)
@@ -108,22 +86,4 @@
 
 def get_extracted_xml(pdf_path) -> str:
     extractor = Extractor.Extractor(pdf_path)
-<<<<<<< HEAD
-    return extractor.xml_path
-
-
-
-def get_article_reference(article):
-    """
-    Print the metadata, content, and references of the given article.
-
-    Parameters:
-    - article (Parser object): The article object from which to extract details.
-    """
-    # Uncomment the lines below if you want to print metadata and content as well
-    # print("Metadata:", article.metadata)
-    # print("Content:", article.content)
-    return article.references
-=======
-    return extractor.xml_path
->>>>>>> 6f0f2f67
+    return extractor.xml_path