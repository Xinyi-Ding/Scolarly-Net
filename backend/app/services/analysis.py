--- conflicted
+++ resolved
@@ -83,12 +83,7 @@
     artical = parser.artical
     return artical
 
-
-<<<<<<< HEAD
-def get_extracted_xml(pdf_path) -> str:
-    extractor = Extractor.Extractor(pdf_path)
-=======
 def get_extracted_xml(pdf_path, grobid_server="http://10.1.0.10:8070") -> str:
     extractor = Extractor(pdf_path, grobid_server=grobid_server)
->>>>>>> 447adc0f
+
     return extractor.xml_path